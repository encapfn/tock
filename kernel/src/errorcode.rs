//! Standard errors in Tock.

use core::convert::TryFrom;

/// Standard errors in Tock.
<<<<<<< HEAD
=======
///
/// In contrast to [`Result<(), ErrorCode>`](crate::Result<(), ErrorCode>) this does not
/// feature any success cases and is therefore more approriate for the
/// Tock 2.0 system call interface, where success payloads and errors
/// are not packed into the same 32-bit wide register.
>>>>>>> 305e631f
#[derive(Clone, Copy, Debug, PartialEq)]
#[repr(usize)]
pub enum ErrorCode {
    // Reserved value, for when "no error" / "success" should be
    // encoded in the same numeric representation as ErrorCode
    //
    // Ok(()) = 0,
    /// Generic failure condition
    FAIL = 1,
    /// Underlying system is busy; retry
    BUSY = 2,
    /// The state requested is already set
    ALREADY = 3,
    /// The component is powered down
    OFF = 4,
    /// Reservation required before use
    RESERVE = 5,
    /// An invalid parameter was passed
    INVAL = 6,
    /// Parameter passed was too large
    SIZE = 7,
    /// Operation canceled by a call
    CANCEL = 8,
    /// Memory required not available
    NOMEM = 9,
    /// Operation is not supported
    NOSUPPORT = 10,
    /// Device is not available
    NODEVICE = 11,
    /// Device is not physically installed
    UNINSTALLED = 12,
    /// Packet transmission not acknowledged
    NOACK = 13,
}

impl From<ErrorCode> for usize {
    fn from(err: ErrorCode) -> usize {
        err as usize
    }
}

impl TryFrom<Result<(), ErrorCode>> for ErrorCode {
    type Error = ();

    fn try_from(rc: Result<(), ErrorCode>) -> Result<Self, Self::Error> {
        match rc {
            Ok(()) => Err(()),
            Err(ErrorCode::FAIL) => Ok(ErrorCode::FAIL),
            Err(ErrorCode::BUSY) => Ok(ErrorCode::BUSY),
            Err(ErrorCode::ALREADY) => Ok(ErrorCode::ALREADY),
            Err(ErrorCode::OFF) => Ok(ErrorCode::OFF),
            Err(ErrorCode::RESERVE) => Ok(ErrorCode::RESERVE),
            Err(ErrorCode::INVAL) => Ok(ErrorCode::INVAL),
            Err(ErrorCode::SIZE) => Ok(ErrorCode::SIZE),
            Err(ErrorCode::CANCEL) => Ok(ErrorCode::CANCEL),
            Err(ErrorCode::NOMEM) => Ok(ErrorCode::NOMEM),
            Err(ErrorCode::NOSUPPORT) => Ok(ErrorCode::NOSUPPORT),
            Err(ErrorCode::NODEVICE) => Ok(ErrorCode::NODEVICE),
            Err(ErrorCode::UNINSTALLED) => Ok(ErrorCode::UNINSTALLED),
            Err(ErrorCode::NOACK) => Ok(ErrorCode::NOACK),
        }
    }
}

impl From<ErrorCode> for Result<(), ErrorCode> {
    fn from(ec: ErrorCode) -> Self {
        match ec {
            ErrorCode::FAIL => Err(ErrorCode::FAIL),
            ErrorCode::BUSY => Err(ErrorCode::BUSY),
            ErrorCode::ALREADY => Err(ErrorCode::ALREADY),
            ErrorCode::OFF => Err(ErrorCode::OFF),
            ErrorCode::RESERVE => Err(ErrorCode::RESERVE),
            ErrorCode::INVAL => Err(ErrorCode::INVAL),
            ErrorCode::SIZE => Err(ErrorCode::SIZE),
            ErrorCode::CANCEL => Err(ErrorCode::CANCEL),
            ErrorCode::NOMEM => Err(ErrorCode::NOMEM),
            ErrorCode::NOSUPPORT => Err(ErrorCode::NOSUPPORT),
            ErrorCode::NODEVICE => Err(ErrorCode::NODEVICE),
            ErrorCode::UNINSTALLED => Err(ErrorCode::UNINSTALLED),
            ErrorCode::NOACK => Err(ErrorCode::NOACK),
        }
    }
}

pub fn retcode_into_usize(original: Result<(), ErrorCode>) -> usize {
    let out = match original {
        Ok(()) => 0,
        Err(e) => match e {
            ErrorCode::FAIL => -1,
            ErrorCode::BUSY => -2,
            ErrorCode::ALREADY => -3,
            ErrorCode::OFF => -4,
            ErrorCode::RESERVE => -5,
            ErrorCode::INVAL => -6,
            ErrorCode::SIZE => -7,
            ErrorCode::CANCEL => -8,
            ErrorCode::NOMEM => -9,
            ErrorCode::NOSUPPORT => -10,
            ErrorCode::NODEVICE => -11,
            ErrorCode::UNINSTALLED => -12,
            ErrorCode::NOACK => -13,
        },
    };
    out as usize
}<|MERGE_RESOLUTION|>--- conflicted
+++ resolved
@@ -3,14 +3,11 @@
 use core::convert::TryFrom;
 
 /// Standard errors in Tock.
-<<<<<<< HEAD
-=======
 ///
 /// In contrast to [`Result<(), ErrorCode>`](crate::Result<(), ErrorCode>) this does not
 /// feature any success cases and is therefore more approriate for the
 /// Tock 2.0 system call interface, where success payloads and errors
 /// are not packed into the same 32-bit wide register.
->>>>>>> 305e631f
 #[derive(Clone, Copy, Debug, PartialEq)]
 #[repr(usize)]
 pub enum ErrorCode {
